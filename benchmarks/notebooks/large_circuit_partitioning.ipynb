--- conflicted
+++ resolved
@@ -56,25 +56,19 @@
    },
    "outputs": [],
    "source": [
-<<<<<<< HEAD
+
     "from benchmarks.extensive_circuits import (\n",
     "    surface_code_qaoa_circuit,\n",
     "    ghz_grover_fusion_circuit,\n",
     "    qaoa_toffoli_gadget_circuit,\n",
     ")\n",
-=======
-    "from benchmarks.extensive_circuits import surface_code_qaoa_circuit, ghz_grover_fusion_circuit\n",
->>>>>>> b50e24da
+
     "from quasar.analyzer import CircuitAnalyzer\n",
     "from quasar.simulation_engine import SimulationEngine\n",
     "\n",
     "surface_qaoa = surface_code_qaoa_circuit(bit_width=8, distance=3, rounds=2)\n",
-<<<<<<< HEAD
     "fusion = ghz_grover_fusion_circuit(ghz_qubits=10, grover_qubits=3, iterations=2)\n",
     "toffoli_gadget = qaoa_toffoli_gadget_circuit(width=18, rounds_before=2, rounds_after=2)\n"
-=======
-    "fusion = ghz_grover_fusion_circuit(ghz_qubits=8, grover_qubits=6, iterations=2)\n"
->>>>>>> b50e24da
    ]
   },
   {
@@ -176,14 +170,9 @@
     "    describe_conversions(name, list(circuit.ssd.conversions))\n",
     "    return analysis, plan\n",
     "\n",
-<<<<<<< HEAD
     "surface_analysis, surface_plan = prepare_circuit(surface_qaoa, 'Surface-Code QAOA')\n",
     "fusion_analysis, fusion_plan = prepare_circuit(fusion, 'GHZ–Grover Fusion')\n",
     "toffoli_analysis, toffoli_plan = prepare_circuit(toffoli_gadget, 'QAOA Toffoli Gadget')\n"
-=======
-    "surface_qaoa_analysis, surface_qaoa_plan = prepare_circuit(surface_qaoa, 'Surface-QAOA')\n",
-    "fusion_analysis, fusion_plan = prepare_circuit(fusion, 'GHZ-Grover')\n"
->>>>>>> b50e24da
    ]
   },
   {
@@ -261,14 +250,9 @@
     "    print(f\"[{name}] Final SSD partitions: {len(ssd.partitions)}\")\n",
     "    return ssd, metrics\n",
     "\n",
-<<<<<<< HEAD
     "surface_ssd, surface_metrics = simulate_prepared(surface_qaoa, surface_plan, surface_analysis, 'Surface-Code QAOA')\n",
     "fusion_ssd, fusion_metrics = simulate_prepared(fusion, fusion_plan, fusion_analysis, 'GHZ–Grover Fusion')\n",
     "toffoli_ssd, toffoli_metrics = simulate_prepared(toffoli_gadget, toffoli_plan, toffoli_analysis, 'QAOA Toffoli Gadget')\n"
-=======
-    "surface_qaoa_ssd, surface_qaoa_metrics = simulate_prepared(surface_qaoa, surface_qaoa_plan, surface_qaoa_analysis, 'Surface-QAOA')\n",
-    "fusion_ssd, fusion_metrics = simulate_prepared(fusion, fusion_plan, fusion_analysis, 'GHZ-Grover')\n"
->>>>>>> b50e24da
    ]
   }
  ],
