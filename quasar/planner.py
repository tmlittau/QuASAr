--- conflicted
+++ resolved
@@ -1023,20 +1023,7 @@
                     if segment_depth is None:
                         segment_depth = _circuit_depth(ensure_segment())
                     return segment_depth
-
-                backends = self._order_backends(
-                    _supported_backends(
-                        ensure_segment(),
-                        sparsity=sparsity,
-                        phase_rotation_diversity=phase_rotation_diversity,
-                        amplitude_rotation_diversity=amplitude_rotation_diversity,
-                        allow_tableau=allow_tableau,
-                        estimator=self.estimator,
-                        max_memory=max_memory,
-                    ),
-                    dd_metric=dd_metric,
-                )
-<<<<<<< HEAD
+                  
                 if (
                     not backends
                     and max_memory is not None
@@ -1054,10 +1041,10 @@
                         ),
                         dd_metric=dd_metric,
                     )
-=======
+
                 num_qubits = len(ensure_qubits())
                 requires_true_depth = num_qubits > 1 and num_2q > 0
->>>>>>> 1da65e68
+
                 if forced_backend is not None:
                     if forced_backend not in backends:
                         raise ValueError(
