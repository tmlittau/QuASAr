from __future__ import annotations

"""Execution scheduler for QuASAr."""

from dataclasses import dataclass, field
from typing import Callable, Dict, List
from concurrent.futures import ThreadPoolExecutor
import time
import tracemalloc

from .planner import Planner, PlanStep, PlanResult
from .partitioner import CLIFFORD_GATES
from .cost import Backend, Cost
from . import config
from .circuit import Circuit, Gate
from .ssd import SSD, ConversionLayer, SSDPartition
from .backends import (
    AerStatevectorBackend,
    AerMPSBackend,
    StimBackend,
    DecisionDiagramBackend,
)
from quasar_convert import ConversionEngine, SSD as CESD

# Type alias for cost monitoring hook
CostHook = Callable[[PlanStep, Cost, Cost], bool]


@dataclass
class Scheduler:
    """Coordinate execution of planned circuit partitions."""

    planner: Planner | None = None
    conversion_engine: ConversionEngine | None = None
    backends: Dict[Backend, object] | None = None
    quick_max_qubits: int | None = config.DEFAULT.quick_max_qubits
    quick_max_gates: int | None = config.DEFAULT.quick_max_gates
    quick_max_depth: int | None = config.DEFAULT.quick_max_depth
    backend_order: List[Backend] = field(
        default_factory=lambda: list(config.DEFAULT.preferred_backend_order)
    )
    parallel_backends: List[Backend] = field(
        default_factory=lambda: list(config.DEFAULT.parallel_backends)
    )
    backend_selection_log: str | None = config.DEFAULT.backend_selection_log
    verbose_selection: bool = config.DEFAULT.verbose_selection
    # Fractional tolerance before triggering a replan due to cost mismatch
    replan_tolerance: float = 0.05

    def __post_init__(self) -> None:
        if self.backends is None:
            # Instantiate default simulation backends.  The dense
            # representations use Qiskit Aer implementations; callers may
            # supply instances with custom ``method`` arguments via the
            # ``backends`` parameter.  The other optional backends fall back
            # to stub classes when their dependencies are missing.
            self.backends = {
                Backend.STATEVECTOR: AerStatevectorBackend(),
                Backend.MPS: AerMPSBackend(),
                Backend.TABLEAU: StimBackend(),
                Backend.DECISION_DIAGRAM: DecisionDiagramBackend(),
            }

    def should_use_quick_path(
        self, circuit: Circuit, *, backend: Backend | None = None
    ) -> bool:
        """Return ``True`` if ``circuit`` can bypass planning.

        The decision is based on the quick‑path heuristics configured for the
        scheduler.  When ``backend`` is explicitly specified the caller is
        requesting direct execution on a backend and therefore planning is not
        required.

        Parameters
        ----------
        circuit:
            Circuit to simulate.
        backend:
            Optional override selecting a specific backend.

        Returns
        -------
        bool
            ``True`` when the circuit is small enough to execute directly
            without invoking the planner.
        """

        if backend is not None:
            return True

        quick = True
        num_qubits = circuit.num_qubits
        num_gates = len(circuit.gates)
        depth = circuit.depth
        if self.quick_max_qubits is not None and num_qubits > self.quick_max_qubits:
            quick = False
        if self.quick_max_gates is not None and num_gates > self.quick_max_gates:
            quick = False
        if self.quick_max_depth is not None and depth > self.quick_max_depth:
            quick = False

        return quick and any(
            t is not None
            for t in (self.quick_max_qubits, self.quick_max_gates, self.quick_max_depth)
        )

    # ------------------------------------------------------------------
    def select_backend(
        self, circuit: Circuit, *, backend: Backend | None = None
    ) -> Backend | None:
        """Return the backend ``run`` would use for ``circuit``.

        Parameters
        ----------
        circuit:
            Circuit to simulate.
        backend:
            Optional override selecting a specific backend.  When provided the
            returned value will always be this backend.

        Returns
        -------
        Backend | None
            The backend chosen for direct execution without planning or
            ``None`` if the scheduler would perform full planning.
        """

        if backend is not None:
            return backend

        if not self.should_use_quick_path(circuit):
            return None

        names = [g.gate.upper() for g in circuit.gates]
        num_qubits = circuit.num_qubits

        sparsity = getattr(circuit, "sparsity", None)
        phase_rot = getattr(circuit, "phase_rotation_diversity", None)
        amp_rot = getattr(circuit, "amplitude_rotation_diversity", None)
        from .sparsity import sparsity_estimate, adaptive_dd_sparsity_threshold
        from .symmetry import phase_rotation_diversity, amplitude_rotation_diversity
        if sparsity is None:
            sparsity = sparsity_estimate(circuit)
        if phase_rot is None:
            phase_rot = phase_rotation_diversity(circuit)
        if amp_rot is None:
            amp_rot = amplitude_rotation_diversity(circuit)

        nnz_estimate = int((1 - sparsity) * (2 ** num_qubits))
        s_thresh = adaptive_dd_sparsity_threshold(num_qubits)
        s_score = sparsity / s_thresh if s_thresh > 0 else 0.0
        nnz_score = 1 - nnz_estimate / config.DEFAULT.dd_nnz_threshold
        phase_score = 1 - phase_rot / config.DEFAULT.dd_phase_rotation_diversity_threshold
        amp_score = 1 - amp_rot / config.DEFAULT.dd_amplitude_rotation_diversity_threshold
        weight_sum = (
            config.DEFAULT.dd_sparsity_weight
            + config.DEFAULT.dd_nnz_weight
            + config.DEFAULT.dd_phase_rotation_weight
            + config.DEFAULT.dd_amplitude_rotation_weight
        )
        weighted = (
            config.DEFAULT.dd_sparsity_weight * s_score
            + config.DEFAULT.dd_nnz_weight * nnz_score
            + config.DEFAULT.dd_phase_rotation_weight * phase_score
            + config.DEFAULT.dd_amplitude_rotation_weight * amp_score
        )
        metric = weighted / weight_sum if weight_sum else 0.0
        passes = (
            sparsity >= s_thresh
            and nnz_estimate <= config.DEFAULT.dd_nnz_threshold
            and phase_rot <= config.DEFAULT.dd_phase_rotation_diversity_threshold
            and amp_rot <= config.DEFAULT.dd_amplitude_rotation_diversity_threshold
        )
        dd_metric = passes and metric >= config.DEFAULT.dd_metric_threshold

        multi = [g for g in circuit.gates if len(g.qubits) > 1]
        local = bool(multi) and all(
            len(g.qubits) == 2 and abs(g.qubits[0] - g.qubits[1]) == 1 for g in multi
        )

        candidates: List[Backend]
        if names and all(name in CLIFFORD_GATES for name in names):
            candidates = [Backend.TABLEAU]
        else:
            candidates = []
            if dd_metric:
                candidates.append(Backend.DECISION_DIAGRAM)
            if local:
                candidates.append(Backend.MPS)
            candidates.append(Backend.STATEVECTOR)

        def backend_rank(b: Backend) -> int:
            try:
                return self.backend_order.index(b)
            except ValueError:
                return len(self.backend_order)

        def order_backends(backends: List[Backend]) -> List[Backend]:
            def rank(b: Backend) -> int:
                if dd_metric and b == Backend.DECISION_DIAGRAM:
                    return -1
                return backend_rank(b)

            return sorted(backends, key=lambda b: (b != Backend.TABLEAU, rank(b)))

        ranking = order_backends(candidates)
        backend_choice = ranking[0]

        ranking_str = ">".join(b.name for b in ranking)
        if self.verbose_selection:
            print(
                "[backend-selection] "
                f"sparsity={sparsity:.6f} rotation_diversity={rotation:.6f} "
                f"nnz={nnz_estimate} locality={local} candidates={ranking_str} "
                f"selected={backend_choice.name}"
            )

        if self.backend_selection_log:
            try:
                with open(self.backend_selection_log, "a", encoding="utf8") as f:
                    f.write(
<<<<<<< HEAD
                        f"{sparsity:.6f},{nnz_estimate},{phase_rot:.6f},{amp_rot:.6f},{backend_choice.name},{metric:.6f}\n"
=======
                        f"{sparsity:.6f},{nnz_estimate},{rotation:.6f},{int(local)},{backend_choice.name},{metric:.6f},{ranking_str}\n"
>>>>>>> 04961355
                    )
            except OSError:
                pass

        return backend_choice

    # ------------------------------------------------------------------
    def prepare_run(
        self,
        circuit: Circuit,
        plan: PlanResult | None = None,
        *,
        backend: Backend | None = None,
    ) -> PlanResult:
        """Prepare an execution plan for ``circuit``.

        This step performs cache lookups and cost estimation but does not
        execute any gates.  The returned :class:`PlanResult` contains
        precomputed cost estimates for each step which allows
        :meth:`run` to execute without invoking the planner again.
        """

        gates = circuit.simplify_classical_controls()

        backend_choice = self.select_backend(circuit, backend=backend)
        if plan is None and backend_choice is not None:
            # Quick path – execute the entire circuit on a single backend
            plan = PlanResult(
                table=[],
                final_backend=backend_choice,
                gates=gates,
                explicit_steps=[PlanStep(0, len(gates), backend_choice)],
            )
            plan.explicit_conversions = []
            if self.planner is not None:
                plan.step_costs = [
                    self._estimate_cost(backend_choice, gates)
                ]
            else:
                plan.step_costs = [Cost(time=0.0, memory=0.0)]
            circuit.ssd.conversions = []
            qubits = tuple(range(circuit.num_qubits))
            history = tuple(g.gate for g in gates)
            circuit.ssd.partitions = [
                SSDPartition(
                    subsystems=(qubits,),
                    history=history,
                    backend=backend_choice,
                    cost=plan.step_costs[0],
                )
            ]
            return plan

        if self.planner is None:
            self.planner = Planner(
                quick_max_qubits=self.quick_max_qubits,
                quick_max_gates=self.quick_max_gates,
                quick_max_depth=self.quick_max_depth,
                backend_order=self.backend_order,
            )
        if self.conversion_engine is None:
            self.conversion_engine = ConversionEngine()

        if plan is None:
            plan = self.planner.cache_lookup(gates, backend)
            if plan is None:
                plan = self.planner.plan(circuit, backend=backend)

        conversions = list(getattr(plan, "conversions", []))
        circuit.ssd.conversions = conversions
        plan.explicit_conversions = conversions

        step_costs: List[Cost] = []
        for step in plan.steps:
            segment = gates[step.start : step.end]
            step_costs.append(self._estimate_cost(step.backend, segment))
        plan.step_costs = step_costs
        parts: List[SSDPartition] = []
        for step, cost in zip(plan.steps, step_costs):
            segment = gates[step.start : step.end]
            qubits = tuple(sorted({q for g in segment for q in g.qubits}))
            history = tuple(g.gate for g in segment)
            subsystems = (
                tuple(tuple(sorted(grp)) for grp in step.parallel)
                if step.parallel
                else (qubits,)
            )
            parts.append(
                SSDPartition(
                    subsystems=subsystems,
                    history=history,
                    backend=step.backend,
                    cost=cost,
                )
            )
        circuit.ssd.partitions = parts
        if not hasattr(plan, "replay_ssd"):
            plan.replay_ssd = {}
        sims: Dict[tuple, object] = {}
        for idx, step in enumerate(plan.steps):
            segment = gates[step.start : step.end]
            target = step.backend
            qubits = frozenset(q for g in segment for q in g.qubits)
            if len(segment) == 1 and len(segment[0].qubits) == 2:
                gate = segment[0]
                left_info = next(
                    ((k, s) for k, s in sims.items() if gate.qubits[0] in k[0]),
                    None,
                )
                right_info = next(
                    ((k, s) for k, s in sims.items() if gate.qubits[1] in k[0]),
                    None,
                )
                if left_info and right_info and left_info[1] != right_info[1]:
                    if self.conversion_engine is None:
                        self.conversion_engine = ConversionEngine()
                    l_ssd = CESD(boundary_qubits=[gate.qubits[0]], top_s=2)
                    r_ssd = CESD(boundary_qubits=[gate.qubits[1]], top_s=2)
                    self.conversion_engine.build_bridge_tensor(l_ssd, r_ssd)
                    layer = ConversionLayer(
                        boundary=tuple(gate.qubits),
                        source=left_info[0][1],
                        target=right_info[0][1],
                        rank=2,
                        frontier=len(gate.qubits),
                        primitive="BRIDGE",
                        cost=Cost(time=0.0, memory=0.0),
                    )
                    plan.explicit_conversions.append(layer)
                    circuit.ssd.conversions.append(layer)
                    sim_obj = type(self.backends[target])()
                    sim_obj.load(circuit.num_qubits)
                    for g in gates[: step.start]:
                        sim_obj.apply_gate(g.gate, g.qubits, g.params)
                    try:
                        plan.replay_ssd[idx] = sim_obj.statevector()
                    except Exception:
                        plan.replay_ssd[idx] = sim_obj.extract_ssd()
                    sims.clear()
                    sims[(frozenset(range(circuit.num_qubits)), target)] = object()
                    continue
            for k in list(sims.keys()):
                if k[0] & qubits and k[1] != target:
                    sims.pop(k)
            sims[(qubits, target)] = object()

        return plan

    # ------------------------------------------------------------------
    def run(
        self,
        circuit: Circuit,
        plan: PlanResult | None = None,
        monitor: CostHook | None = None,
        *,
        instrument: bool = False,
        backend: Backend | None = None,
    ) -> SSD | tuple[SSD, Cost]:
        """Execute ``circuit`` according to a plan.

        When ``plan`` is ``None`` the method performs planning internally using
        :meth:`prepare_run`.  Providing an explicit :class:`PlanResult` allows
        callers to precompute a plan (e.g. for separate timing of planning and
        execution) and ensures that this method skips any additional calls to
        :meth:`Planner.plan`.

        Parameters
        ----------
        circuit:
            Circuit to simulate.
        plan:
            Optional precomputed execution plan.
        monitor:
            Optional callback receiving ``(step, observed, estimated)``.  The
            callback is invoked for each step but its return value is ignored.
        instrument:
            Enable timing and memory instrumentation using ``time.perf_counter``
            and :mod:`tracemalloc`.  When ``False`` (the default) these metrics
            are skipped and any supplied ``monitor`` callback is not invoked.
        backend:
            Optional backend hint used when planning is performed internally.

        Returns
        -------
        SSD
            Descriptor of the simulated state after all gates have been
            executed.  When ``instrument`` is ``True`` a tuple of
            ``(ssd, cost)`` is returned where ``cost`` records the
            aggregated wall-clock time and peak memory spent applying gates
            and extracting state, excluding setup and conversion overhead.
        """

        if plan is None or plan.step_costs is None:
            plan = self.prepare_run(circuit, plan, backend=backend)

        gates = circuit.simplify_classical_controls()

        steps: List[PlanStep] = list(plan.steps)
        conv_layers = list(getattr(plan, "conversions", []))
        conv_idx = 0
        est_costs = plan.step_costs or [Cost(time=0.0, memory=0.0)] * len(steps)

        sims: Dict[tuple, object] = {}
        total_gate_time = Cost(time=0.0, memory=0.0)
        conversion_time = 0.0
        replay_time = 0.0
        current_backend = None
        current_sim = None
        i = 0
        while i < len(steps):
            step = steps[i]
            target = step.backend
            segment = gates[step.start : step.end]

            if step.parallel and len(step.parallel) > 1 and target in self.parallel_backends:
                groups: List[List] = [[] for _ in step.parallel]
                mapping = {q: idx for idx, grp in enumerate(step.parallel) for q in grp}
                for gate in segment:
                    grp = mapping[gate.qubits[0]]
                    groups[grp].append(gate)
                jobs: List[tuple[object, List]] = []
                for grp, glist in zip(step.parallel, groups):
                    qset = frozenset(grp)
                    key_p = (qset, target)
                    if key_p not in sims:
                        sim_p = type(self.backends[target])()
                        sim_p.load(circuit.num_qubits)
                        sims[key_p] = sim_p
                    jobs.append((sims[key_p], glist))

                est_cost = est_costs[i]
                if instrument:
                    tracemalloc.start()
                    start_time = time.perf_counter()

                def run_group(job):
                    sim, glist = job
                    for g in glist:
                        sim.apply_gate(g.gate, g.qubits, g.params)

                with ThreadPoolExecutor() as executor:
                    executor.map(run_group, jobs)

                if instrument:
                    elapsed = time.perf_counter() - start_time
                    total_gate_time.time += elapsed
                    _, peak = tracemalloc.get_traced_memory()
                    tracemalloc.stop()
                    total_gate_time.memory = max(total_gate_time.memory, float(peak))
                    observed = Cost(time=elapsed, memory=float(peak))

                    coeff = {
                        Backend.STATEVECTOR: (["sv_gate_1q", "sv_gate_2q", "sv_meas"], "sv_mem"),
                        Backend.MPS: (
                            ["mps_gate_1q", "mps_gate_2q", "mps_trunc"],
                            "mps_mem",
                        ),
                        Backend.TABLEAU: (["tab_gate"], "tab_mem"),
                        Backend.DECISION_DIAGRAM: (["dd_gate"], "dd_mem"),
                    }[target]
                    est = self.planner.estimator if self.planner is not None else None
                    if est is not None:
                        updates: Dict[str, float] = {}
                        gate_keys, mem_key = coeff
                        if est_cost.time > 0:
                            ratio = observed.time / est_cost.time
                            for gk in gate_keys:
                                updates[gk] = est.coeff[gk] * ratio
                        if est_cost.memory > 0 and observed.memory > 0:
                            updates[mem_key] = est.coeff[mem_key] * observed.memory / est_cost.memory
                        if updates:
                            est.update_coefficients(updates)

                    if monitor:
                        monitor(step, observed, est_cost)
                current_sim = None
                current_backend = None
                i += 1
                continue

            qubits = frozenset(q for g in segment for q in g.qubits)
            key = (qubits, target)

            # Detect gates that span qubits across different existing backends
            if len(segment) == 1 and len(segment[0].qubits) == 2:
                gate = segment[0]
                left_info = next(
                    ((k, s) for k, s in sims.items() if gate.qubits[0] in k[0]),
                    None,
                )
                right_info = next(
                    ((k, s) for k, s in sims.items() if gate.qubits[1] in k[0]),
                    None,
                )
                if (
                    left_info
                    and right_info
                    and left_info[1] is not right_info[1]
                ):
                    prepared = plan.replay_ssd.get(i)
                    sim_obj = type(self.backends[target])()
                    sim_obj.load(circuit.num_qubits)
                    if instrument:
                        tracemalloc.start()
                        start_time = time.perf_counter()
                    try:
                        sim_obj.ingest(prepared, num_qubits=circuit.num_qubits)
                    except Exception:
                        if isinstance(prepared, SSD):
                            if target == Backend.TABLEAU:
                                rep = self.conversion_engine.convert_boundary_to_tableau(prepared)
                            elif target == Backend.DECISION_DIAGRAM:
                                rep = self.conversion_engine.convert_boundary_to_dd(prepared)
                            else:
                                rep = self.conversion_engine.convert_boundary_to_statevector(prepared)
                            sim_obj.ingest(rep, num_qubits=circuit.num_qubits)
                        else:
                            sim_obj.load(circuit.num_qubits)
                    if instrument:
                        elapsed = time.perf_counter() - start_time
                        _, peak = tracemalloc.get_traced_memory()
                        tracemalloc.stop()
                        conversion_time += elapsed
                        total_gate_time.memory = max(total_gate_time.memory, float(peak))
                    sims.clear()
                    sims[(frozenset(range(circuit.num_qubits)), target)] = sim_obj
                    current_sim = sim_obj
                    current_backend = target
                    for g in segment:
                        current_sim.apply_gate(g.gate, g.qubits, g.params)
                    conv_idx += 1
                    i += 1
                    continue

            if key not in sims:
                sim_obj = type(self.backends[target])()
                sim_obj.load(circuit.num_qubits)
                sims[key] = sim_obj
            sim_obj = sims[key]

            if sim_obj is not current_sim:
                if (
                    getattr(sim_obj, "backend", None) == Backend.TABLEAU
                    and getattr(sim_obj, "num_qubits", circuit.num_qubits)
                    != circuit.num_qubits
                ):
                    sim_obj.load(circuit.num_qubits)
                if current_sim is not None:
                    if instrument:
                        tracemalloc.start()
                        start_time = time.perf_counter()
                        current_ssd = current_sim.extract_ssd()
                        elapsed = time.perf_counter() - start_time
                        _, peak = tracemalloc.get_traced_memory()
                        tracemalloc.stop()
                        conversion_time += elapsed
                        total_gate_time.memory = max(total_gate_time.memory, float(peak))
                    else:
                        current_ssd = current_sim.extract_ssd()
                    layer = None
                    if conv_idx < len(conv_layers):
                        cand = conv_layers[conv_idx]
                        if cand.source == current_backend and cand.target == target:
                            layer = cand
                            conv_idx += 1
                    if layer is not None:
                        boundary = list(layer.boundary)
                        rank = layer.rank
                        primitive = layer.primitive
                    else:  # Fallback path; should not trigger in normal operation
                        if current_ssd is not None and getattr(current_ssd, "partitions", None):
                            boundary = list(set(current_ssd.partitions[0].qubits) & set(qubits))
                        else:
                            boundary = list(qubits)
                        rank = 2 ** len(boundary)
                        primitive = "Full"
                    conv_ssd = CESD(boundary_qubits=list(boundary), top_s=rank)
                    if instrument:
                        tracemalloc.start()
                        start_time = time.perf_counter()
                    try:
                        if primitive == "B2B":
                            try:
                                sim_obj.ingest(current_ssd, num_qubits=circuit.num_qubits)
                            except Exception:
                                if target == Backend.TABLEAU:
                                    rep = self.conversion_engine.convert_boundary_to_tableau(conv_ssd)
                                elif target == Backend.DECISION_DIAGRAM:
                                    rep = self.conversion_engine.convert_boundary_to_dd(conv_ssd)
                                else:
                                    rep = self.conversion_engine.convert_boundary_to_statevector(conv_ssd)
                                sim_obj.ingest(
                                    rep,
                                    num_qubits=circuit.num_qubits,
                                    mapping=boundary,
                                )
                        elif primitive == "LW":
                            state = current_sim.statevector()
                            rep = self.conversion_engine.extract_local_window(state, boundary)
                            sim_obj.ingest(
                                rep,
                                num_qubits=circuit.num_qubits,
                                mapping=boundary,
                            )
                        elif primitive == "ST":
                            rep = self.conversion_engine.build_bridge_tensor(conv_ssd, conv_ssd)
                            sim_obj.ingest(
                                rep,
                                num_qubits=circuit.num_qubits,
                                mapping=boundary,
                            )
                        else:
                            if target == Backend.TABLEAU:
                                rep = self.conversion_engine.convert_boundary_to_tableau(conv_ssd)
                            elif target == Backend.DECISION_DIAGRAM:
                                rep = self.conversion_engine.convert_boundary_to_dd(conv_ssd)
                            else:
                                rep = self.conversion_engine.convert_boundary_to_statevector(conv_ssd)
                            sim_obj.ingest(
                                rep,
                                num_qubits=circuit.num_qubits,
                                mapping=boundary,
                            )
                    except Exception:
                        sim_obj.load(circuit.num_qubits)
                    finally:
                        if instrument:
                            elapsed = time.perf_counter() - start_time
                            _, peak = tracemalloc.get_traced_memory()
                            tracemalloc.stop()
                            conversion_time += elapsed
                            total_gate_time.memory = max(total_gate_time.memory, float(peak))
                current_sim = sim_obj
                current_backend = target
                for k in list(sims.keys()):
                    if k[0] == qubits and k != key:
                        sims.pop(k)

            est_cost = est_costs[i]

            if instrument:
                tracemalloc.start()
                start_time = time.perf_counter()

            for gate in segment:
                current_sim.apply_gate(gate.gate, gate.qubits, gate.params)

            if instrument:
                elapsed = time.perf_counter() - start_time
                total_gate_time.time += elapsed
                _, peak = tracemalloc.get_traced_memory()
                tracemalloc.stop()
                total_gate_time.memory = max(total_gate_time.memory, float(peak))
                observed = Cost(time=elapsed, memory=float(peak))

                # Update cost model based on observation
                coeff = {
                    Backend.STATEVECTOR: (["sv_gate_1q", "sv_gate_2q", "sv_meas"], "sv_mem"),
                    Backend.MPS: (
                        ["mps_gate_1q", "mps_gate_2q", "mps_trunc"],
                        "mps_mem",
                    ),
                    Backend.TABLEAU: (["tab_gate"], "tab_mem"),
                    Backend.DECISION_DIAGRAM: (["dd_gate"], "dd_mem"),
                }[target]
                est = self.planner.estimator if self.planner is not None else None
                if est is not None:
                    updates: Dict[str, float] = {}
                    gate_keys, mem_key = coeff
                    if est_cost.time > 0:
                        ratio = observed.time / est_cost.time
                        for gk in gate_keys:
                            updates[gk] = est.coeff[gk] * ratio
                    if est_cost.memory > 0 and observed.memory > 0:
                        updates[mem_key] = est.coeff[mem_key] * observed.memory / est_cost.memory
                    if updates:
                        est.update_coefficients(updates)

                if monitor:
                    monitor(step, observed, est_cost)
            i += 1

        if sims:
            parts: List[SSDPartition] = []
            used_qubits = set()
            for sim in sims.values():
                if instrument:
                    tracemalloc.start()
                    start_time = time.perf_counter()
                    ssd = sim.extract_ssd()
                    elapsed = time.perf_counter() - start_time
                    _, peak = tracemalloc.get_traced_memory()
                    tracemalloc.stop()
                    conversion_time += elapsed
                    total_gate_time.memory = max(total_gate_time.memory, float(peak))
                else:
                    ssd = sim.extract_ssd()
                if ssd is None:
                    continue
                parts.extend(ssd.partitions)
                used_qubits.update(q for p in ssd.partitions for q in p.qubits)
                circuit.ssd.conversions.extend(ssd.conversions)
            for part in circuit.ssd.partitions:
                if all(q not in used_qubits for q in part.qubits):
                    parts.append(part)
            ssd_res = SSD(parts, circuit.ssd.conversions)
            if instrument:
                run_cost = Cost(
                    time=total_gate_time.time,
                    memory=total_gate_time.memory,
                    conversion=conversion_time,
                    replay=replay_time,
                )
                return ssd_res, run_cost
            return ssd_res
        ssd_res = circuit.ssd
        if instrument:
            run_cost = Cost(
                time=total_gate_time.time,
                memory=total_gate_time.memory,
                conversion=conversion_time,
                replay=replay_time,
            )
            return ssd_res, run_cost
        return ssd_res

    # ------------------------------------------------------------------
    def _estimate_cost(self, backend: Backend, gates: List[Gate]) -> Cost:
        est = self.planner.estimator
        n = len({q for g in gates for q in g.qubits})
        m = len(gates)
        num_meas = sum(1 for g in gates if g.gate.upper() in {"MEASURE", "RESET"})
        num_1q = sum(
            1 for g in gates if len(g.qubits) == 1 and g.gate.upper() not in {"MEASURE", "RESET"}
        )
        num_2q = m - num_1q - num_meas
        if backend == Backend.TABLEAU:
            return est.tableau(n, m)
        if backend == Backend.MPS:
            return est.mps(
                n,
                num_1q + num_meas,
                num_2q,
                chi=4,
                svd=True,
            )
        if backend == Backend.DECISION_DIAGRAM:
            return est.decision_diagram(num_gates=m, frontier=n)
        return est.statevector(n, num_1q, num_2q, num_meas)<|MERGE_RESOLUTION|>--- conflicted
+++ resolved
@@ -219,11 +219,7 @@
             try:
                 with open(self.backend_selection_log, "a", encoding="utf8") as f:
                     f.write(
-<<<<<<< HEAD
-                        f"{sparsity:.6f},{nnz_estimate},{phase_rot:.6f},{amp_rot:.6f},{backend_choice.name},{metric:.6f}\n"
-=======
-                        f"{sparsity:.6f},{nnz_estimate},{rotation:.6f},{int(local)},{backend_choice.name},{metric:.6f},{ranking_str}\n"
->>>>>>> 04961355
+                        f"{sparsity:.6f},{nnz_estimate},{phase_rot:.6f},{amp_rot:.6f},{int(local)},{backend_choice.name},{metric:.6f},{ranking_str}\n"
                     )
             except OSError:
                 pass
